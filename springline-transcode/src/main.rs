use std::io::Write;
use std::path::PathBuf;
use std::str::FromStr;
use std::{fs, io};

use clap::{Arg, Command};
use thiserror::Error;

fn main() -> anyhow::Result<()> {
    let matches = Command::new("Springline transcode")
        .arg(
            Arg::new("config")
                .help("Source config document to transcode")
                .required(true)
                .index(1),
        )
        .arg(
            Arg::new("from")
                .help("from format - defaults to Ron")
                .short('f')
                .long("from")
                .required(false),
        )
        .arg(Arg::new("to").help("to format").short('t').long("to"))
        .get_matches();

<<<<<<< HEAD
    let target = matches.get_one::<PathBuf>("config").unwrap();
=======
    let target: &PathBuf = matches.get_one("config").unwrap();
>>>>>>> 9addcbf7
    let doc = fs::read_to_string(target)?;
    let from: ConfigFormat = matches.get_one("from").cloned().unwrap_or(ConfigFormat::Ron);
    let to: ConfigFormat = matches.get_one("to").cloned().unwrap();
    transcode(doc, from, to)?;
    io::stdout().flush()?;
    Ok(())
}

#[derive(Debug, Copy, Clone, PartialEq, Eq)]
enum ConfigFormat {
    Json,
    Yaml,
    Ron,
}

#[derive(Error, Debug)]
#[error("Unknown config format: {0}")]
struct UnknownFormat(String);

impl FromStr for ConfigFormat {
    type Err = UnknownFormat;

    fn from_str(rep: &str) -> Result<Self, Self::Err> {
        match rep.to_lowercase().as_str() {
            "json" => Ok(Self::Json),
            "yaml" => Ok(Self::Yaml),
            "ron" => Ok(Self::Ron),
            s => Err(UnknownFormat(s.to_string())),
        }
    }
}

fn transcode(doc: String, from: ConfigFormat, to: ConfigFormat) -> anyhow::Result<()> {
    use ConfigFormat::*;

    match (from, to) {
        (Ron, Json) => {
            let mut deser = ron::Deserializer::from_str(&doc)?;
            let mut ser = serde_json::Serializer::new(io::stdout());
            serde_transcode::transcode(&mut deser, &mut ser)?;
        },
        (Ron, Yaml) => {
            let mut deser = ron::Deserializer::from_str(&doc)?;
            let mut ser = serde_yaml::Serializer::new(io::stdout());
            serde_transcode::transcode(&mut deser, &mut ser)?;
        },
        (Json, Yaml) => {
            let mut deser = serde_json::Deserializer::from_str(&doc);
            let mut ser = serde_yaml::Serializer::new(io::stdout());
            serde_transcode::transcode(&mut deser, &mut ser)?;
        },
        (Json, Ron) => {
            let mut deser = serde_json::Deserializer::from_str(&doc);
            let mut ser = ron::Serializer::new(io::stdout(), None)?;
            serde_transcode::transcode(&mut deser, &mut ser)?;
        },
        (from, to) => unimplemented!("combination not support: {:?} => {:?}", from, to),
    }

    Ok(())
}<|MERGE_RESOLUTION|>--- conflicted
+++ resolved
@@ -24,11 +24,7 @@
         .arg(Arg::new("to").help("to format").short('t').long("to"))
         .get_matches();
 
-<<<<<<< HEAD
-    let target = matches.get_one::<PathBuf>("config").unwrap();
-=======
     let target: &PathBuf = matches.get_one("config").unwrap();
->>>>>>> 9addcbf7
     let doc = fs::read_to_string(target)?;
     let from: ConfigFormat = matches.get_one("from").cloned().unwrap_or(ConfigFormat::Ron);
     let to: ConfigFormat = matches.get_one("to").cloned().unwrap();
