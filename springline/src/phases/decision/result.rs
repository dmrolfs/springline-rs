--- conflicted
+++ resolved
@@ -358,7 +358,6 @@
         }
     }
 
-<<<<<<< HEAD
     pub const fn from_direction(item: T, direction: ScaleDirection) -> Self {
         match direction {
             ScaleDirection::Up => Self::ScaleUp(item),
@@ -370,9 +369,6 @@
     #[inline]
     #[allow(clippy::missing_const_for_fn)]
     pub fn item(&self) -> &T {
-=======
-    pub const fn item(&self) -> &T {
->>>>>>> 16472ee5
         match self {
             Self::ScaleUp(item) => item,
             Self::ScaleDown(item) => item,
