[package]
name = "springline"
version = "0.15.0"
authors = ["Damon Rolfs <drolfs@gmail.com>"]
license = "MIT"
readme = "README.md"
repository = "https://github.com/dmrolfs/springline-rs/springline"
description = """
Autoscaling driver for Flink servers.
"""
categories = [
  "hardware-support",
]
keywords = ["autoscaling", "flink", "stream", "data", "processing",]
edition = "2021"

# See more keys and their definitions at https://doc.rust-lang.org/cargo/reference/manifest.html
[[bin]]
name = "springline"
path = "src/main.rs"

[features]
default = ["latest_k8s"]
latest_k8s = ["k8s-openapi/v1_22"]

[dependencies]
pretty-snowflake = { git = "https://github.com/dmrolfs/pretty-snowflake-rs" }
proctor = { git = "https://github.com/dmrolfs/proctor-rs", branch = "main" }
#proctor = { path = "../../proctor-rs" }
settings_loader = { git = "https://github.com/dmrolfs/settings-loader-rs", features = ["http"] }
#settings_loader = { path = "../../settings-loader-rs", features = ["http"] }

anyhow = "1.0.65"
approx = "0.5.1"
async-trait = "0.1.57"
axum = "0.5.16"
#axum-extra = "0.1.4"
axum-debug = "0.3.3"
cast_trait_object = "0.1.3"
chrono = "0.4.22"
clap = { version = "4.0.10", features = ["derive"] }
# until ron feature and builder fns in *published* config-rs
config = { version = "0.13.2", default_features = true }
console = "0.15.2"
#console-subscriber = "0.1.7"
dashmap = "5.4.0"
#derive_builder = "0.11.2"
#dialoguer = { version = "0.10.1", features = ["fuzzy-select"] }
either = { version = "1.8.0", features = ["serde"] }
# enum-display-derive = "0.1.1"
enumflags2 = "0.7.5"
frunk = "0.4.0"
futures = "0.3.24"
futures-util = "0.3.24"
heck = "0.4.0"
http = "0.2.8"
hyper = { version = "0.14.20", features = ["server", "tcp", "stream"] }
itertools = "0.10.5"
kube = { version = "0.75.0", features = ["oauth", "client", "rustls-tls"] }
k8s-openapi = { version = "0.16.0", features = ["v1_22"] } # kube-client 0.69.1 is fixed on v1_22
linked-hash-map = { version = "0.5.6", features = ["serde_impl"] }
maplit = "1.0.2"
nalgebra = "0.31.1"
num-traits = "0.2.15"
num_cpus = "1.13.1"
once_cell = "1.15.0"
oso = "0.26.2"
paste = "1.0.9"
polar-core = "0.26.2"
prometheus = { version = "0.13.2", features = ["process"] }
prometheus-static-metric = "0.5.1"
rand = "0.8.5"
regex = "1.6.0"
reqwest = { version = "0.11.12", features = ["json", "multipart", 'rustls-tls'] }
reqwest-middleware = "0.1.6"
reqwest-retry = "0.1.5"
ron = "0.8.0"
secrecy = "0.8.0"
serde = "1.0.145"
serde_json = "1.0.85"
serde_repr = "0.1.9"
serde_with = { version = "2.0.1", features = ["chrono", "json", "macros"] }
splines = "4.1.1"
<<<<<<< HEAD
#strum = "0.24.1"
#strum_macros = "0.24.3"
=======
strum = "0.24.1"
strum_macros = "0.24.3"
>>>>>>> 4ff102e5
sysinfo = "0.26.4"
tailcall = "0.1.6"
thiserror = "1.0.37"
tokio = { version = "1.21.2", features = ["full", "tracing"] }
tower = { version = "0.4.13", features = ["timeout", "limit"] }
tower-http = { version = "0.3.4", features = ["trace"] }
tracing = "0.1.37"
tracing-bunyan-formatter = "0.3.3"
tracing-flame = "0.2.0"
tracing-futures = "0.2.5"
tracing-subscriber = { version = "0.3.16", features = ["env-filter", "json"] }
trim-margin = "0.1.0"
url = { version = "2.3.1", features = ["serde"] }
validator = { version = "0.16.0", features = ["derive"] }

[dev-dependencies]
proptest = "1.0.0"
lazy_static = "1.4.0"
pretty_assertions = "1.3.0"
claim = { git = "https://github.com/dmrolfs/rust-claim", branch = "bump-autocfg-version" }
mockall = "0.11.2"
tokio-test = "0.4.2"
serde_test = "1.0.145"
serde-transcode = "1.1.1"
fake = { version = "2.5.0", features = ["chrono"] }
wiremock = "0.5.14"
rand = "0.8.5"
serde_yaml = "0.9.13"<|MERGE_RESOLUTION|>--- conflicted
+++ resolved
@@ -81,13 +81,8 @@
 serde_repr = "0.1.9"
 serde_with = { version = "2.0.1", features = ["chrono", "json", "macros"] }
 splines = "4.1.1"
-<<<<<<< HEAD
-#strum = "0.24.1"
-#strum_macros = "0.24.3"
-=======
 strum = "0.24.1"
 strum_macros = "0.24.3"
->>>>>>> 4ff102e5
 sysinfo = "0.26.4"
 tailcall = "0.1.6"
 thiserror = "1.0.37"
