--- conflicted
+++ resolved
@@ -29,11 +29,7 @@
 
 anyhow = "1.0.65"
 chrono = "0.4.22"
-<<<<<<< HEAD
-clap = { version = "4.0.9", features = ["derive"] }
-=======
 clap = { version = "4.0.10", features = ["derive"] }
->>>>>>> 9addcbf7
 # until ron feature and builder fns in *published* config-rs
 config = "0.13.2"
 #config = { version = "^0.11", default_features = true, features = ["ron"] }
